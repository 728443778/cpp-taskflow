--- conflicted
+++ resolved
@@ -75,19 +75,16 @@
     std::deque<TaskType> _task_queue;
     std::vector<std::thread> _threads;
     std::vector<Worker*> _idlers; 
-    std::unordered_map<std::thread::id, Worker*> _worker_local;    
+    std::unordered_map<std::thread::id, Worker*> _worker_maps;    
     
     const std::thread::id _owner {std::this_thread::get_id()};
 
     bool _exiting      {false};
     bool _wait_for_all {false};
 
-    auto _lookahead(){
-      auto id = std::this_thread::get_id();
-      return _worker_local.find(id);
-    }
-
     std::vector<std::unique_ptr<Worker>> _works;
+
+    auto _this_worker() const;
 
 };  // class BasicSpeculativeThreadpool. --------------------------------------
 
@@ -119,6 +116,13 @@
 template < template<typename...> class Func >
 size_t BasicSpeculativeThreadpool<Func>::num_workers() const { 
   return _threads.size();  
+}
+    
+// Function: _this_worker
+template < template<typename...> class Func >
+auto BasicSpeculativeThreadpool<Func>::_this_worker() const {
+  auto id = std::this_thread::get_id();
+  return _worker_maps.find(id);
 }
 
 // Function: shutdown
@@ -155,7 +159,7 @@
   _threads.clear();  
 
   _works.clear();
-  _worker_local.clear();
+  _worker_maps.clear();
   
   _wait_for_all = false;
   _exiting = false;
@@ -180,30 +184,23 @@
     wait_for_all();
   }
 
-  // Lock to synchronize all workers before creating _worker_locals
-<<<<<<< HEAD
-  std::scoped_lock lock(_mutex);
-  _works.reset(new Worker[N]);
-=======
+  for(size_t i=0; i<N; ++i){
+    _works.push_back(std::make_unique<Worker>());
+  }
+  
+  const size_t sz = _threads.size();
+
+  // Lock to synchronize all workers before creating _worker_mapss
   std::scoped_lock<std::mutex> lock(_mutex);
-  _works.reserve(N+_works.size());
+
   for(size_t i=0; i<N; ++i){
-    _works.emplace_back(new Worker);
-  }
->>>>>>> b74269f2
-
-  const size_t sz = _threads.size();
-  for(size_t i=0; i<N; ++i){
 
     _threads.emplace_back([this, i=i+sz]() -> void {
 
-<<<<<<< HEAD
-       std::unique_lock lock(_mutex);
-=======
        TaskType t {nullptr};
        Worker& w = *(_works[i]);
+
        std::unique_lock<std::mutex> lock(_mutex);
->>>>>>> b74269f2
 
        while(!_exiting){
          if(_task_queue.empty()){
@@ -237,7 +234,7 @@
        } // End of while ------------------------------------------------------
     });     
 
-    _worker_local.insert({_threads.back().get_id(), _works[i+sz].get()});
+    _worker_maps.insert({_threads.back().get_id(), _works[i+sz].get()});
   } // End of For ---------------------------------------------------------------------------------
 
 }
@@ -269,8 +266,8 @@
       
       // speculation
       if(std::this_thread::get_id() != _owner){
-        auto iter = _lookahead();
-        if(iter != _worker_local.end() && iter->second->task == nullptr){
+        auto iter = _this_worker();
+        if(iter != _worker_maps.end() && iter->second->task == nullptr){
           iter->second->task =
             [p = MoC(std::move(p)), c = std::forward<C>(c)]() mutable {
               c();
@@ -305,8 +302,8 @@
 
       // speculation
       if(std::this_thread::get_id() != _owner){
-        auto iter = _lookahead();
-        if(iter != _worker_local.end() && iter->second->task == nullptr){
+        auto iter = _this_worker();
+        if(iter != _worker_maps.end() && iter->second->task == nullptr){
           iter->second->task = 
             [p = MoC(std::move(p)), c = std::forward<C>(c)]() mutable {
               p.get().set_value(c());
@@ -352,8 +349,8 @@
 
   // speculation
   if(std::this_thread::get_id() != _owner){
-    auto iter = _lookahead();
-    if(iter != _worker_local.end() && iter->second->task == nullptr){
+    auto iter = _this_worker();
+    if(iter != _worker_maps.end() && iter->second->task == nullptr){
       iter->second->task = std::move(t);
       return ;
     }
