# Cpp-Taskflow
An fast header-only library for task-based parallel programming.

# Get Started with Cpp-Taskflow

The following example (`simple.cpp`) contains the basic syntax you need to use Cpp-Taskflow.

```cpp
// A simple example to capture the following task dependencies.
//
// TaskA---->TaskB---->TaskD
// TaskA---->TaskC---->TaskD

#include "taskflow.hpp"

int main(){
  
  tf::Taskflow tf(std::thread::hardware_concurrency());

  auto [A, B, C, D] = tf.silent_emplace(
    [] () { std::cout << "TaskA\n"; },
    [] () { std::cout << "TaskB\n"; },
    [] () { std::cout << "TaskC\n"; },
    [] () { std::cout << "TaskD\n"; }
  );  

  A.precede(B);  // B runs after A
  A.precede(C);  // C runs after A
  B.precede(D);  // D runs after B
  C.precede(D);  // C runs after D

  tf.wait_for_all();  // block until all tasks finish

  return 0;
}

```
<<<<<<< HEAD
=======
Compile and run the code with the following commands:
>>>>>>> 90e88d7d
```bash
~$ g++ simple.cpp -std=c++1z -O2 -lpthread -o simple
~$ ./simple
TaskA
TaskC  <-- concurrent with TaskB
TaskB  <-- concurrent with TaskC
TaskD
```

# System Requirements
To use Cpp-Taskflow, you only need a C++17 compiler:
- GNU C++ Compiler G++ v7.2 with -std=c++1z

# Get Involved
+ Report bugs/issues by submitting a <a href="https://github.com/twhuang-uiuc/cpp-taskflow/issues">GitHub issue</a>.
+ Submit contributions using <a href="https://github.com/twhuang-uiuc/cpp-taskflow/pulls">pull requests<a>.

# Contributors
+ Tsung-Wei Huang
+ Chun-Xun Lin
+ You!

# License

Copyright © 2018, [Tsung-Wei Huang](http://web.engr.illinois.edu/~thuang19/) and [Chun-Xun Lin](https://github.com/clin99).
Released under the [MIT license](https://github.com/twhuang-uiuc/cpp-taskflow/blob/master/LICENSE).
<|MERGE_RESOLUTION|>--- conflicted
+++ resolved
@@ -35,10 +35,7 @@
 }
 
 ```
-<<<<<<< HEAD
-=======
 Compile and run the code with the following commands:
->>>>>>> 90e88d7d
 ```bash
 ~$ g++ simple.cpp -std=c++1z -O2 -lpthread -o simple
 ~$ ./simple
